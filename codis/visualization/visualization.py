"""Visualization utilities for the dSprites and InfiniteDSprites datasets.
Example:
    python -c "from codis.data.visualization import draw_shapes; draw_shapes()"
"""
import io
from pathlib import Path

import imageio.v2 as imageio
import numpy as np
import PIL
from matplotlib import pyplot as plt
from tqdm import tqdm
from matplotlib import colors

from codis.data import (
    InfiniteDSprites,
    InfiniteDSpritesAnalogies,
    Latents,
)

repo_root = Path(__file__).parent.parent.parent

COLORS = [
    "whitesmoke",
    "purple",
    "maroon",
    "darkblue",
    "teal",
    "peachpuff",
    "darkgreen",
]


def draw_batch(
    images,
    path: Path = repo_root / "img/batch_grid.png",
    fig_height: float = 10,
    num_images: int = 16,
    show=False,
):
    """Show a batch of images on a grid.
    Only the first n_max images are shown.
    Args:
        images: A numpy array of shape (N, C, H, W) or (N, H, W)
        path: The path to save the image to
        fig_height: The height of the figure in inches
        num_images: The maximum number of images to show
        show: Whether to show the image
    Returns:
        None
    """
    num_images = min(images.shape[0], num_images)
    if images.ndim == 4:
        images = images.permute(0, 2, 3, 1)
    ncols = int(np.ceil(np.sqrt(num_images)))
    nrows = int(np.ceil(num_images / ncols))
    _, axes = plt.subplots(
        ncols, nrows, figsize=(ncols / nrows * fig_height, fig_height)
    )
    if not isinstance(axes, np.ndarray):
        axes = np.array([axes])

    for ax, img in zip(axes.flat, images[:num_images]):
        ax.imshow(img, cmap="Greys_r", aspect="equal")
        ax.axis("off")
    path.parent.mkdir(parents=True, exist_ok=True)
    plt.savefig(path, bbox_inches="tight")
    if show:
        plt.show()
    buffer = io.BytesIO()
    plt.savefig(buffer, bbox_inches="tight")
    plt.close()

    return PIL.Image.open(buffer)


def draw_batch_and_reconstructions(
    *image_arrays,
    fig_height: float = 10,
    num_images: int = 25,
    path: Path = None,
    show=False,
):
    """Show a batch of images and their reconstructions on a grid.
    Only the first n_max images are shown.
    Args:
        image_arrays: Numpy arrays of shape (N, C, H, W) or (N, H, W)
        fig_height: The height of the figure in inches
        num_images: The maximum number of images to show
        path: The path to save the image to
        show: Whether to show the image
    Returns:
        None
    """
    img = image_arrays[0]
    num_images = min(img.shape[0], num_images)
    if img.ndim == 4:
        image_arrays = [np.transpose(img, (0, 2, 3, 1)) for img in image_arrays]
    ncols = int(np.ceil(np.sqrt(num_images)))
    nrows = int(np.ceil(num_images / ncols))

    fig, axes = plt.subplots(
        nrows,
        ncols,
        figsize=(len(image_arrays) * ncols / nrows * fig_height, fig_height),
    )
    fig.tight_layout()
    if not isinstance(axes, np.ndarray):
        axes = np.array([axes])

    for ax in axes.flat:
        ax.axis("off")

    for i, ax in enumerate(axes.flat):
        if i >= num_images:
            break
        images = [img[i] for img in image_arrays]
        concatenated = np.concatenate(images, axis=1)
        border_width = concatenated.shape[1] // 128 or 1

        for j in range(1, len(image_arrays)):
            mid = j * concatenated.shape[1] // len(image_arrays)
            concatenated[:, mid - border_width : mid + border_width] = 1.0
        ax.imshow(concatenated, cmap="Greys_r", aspect="equal")
    if show:
        plt.show()
    if path is not None:
        path.parent.mkdir(parents=True, exist_ok=True)
        plt.savefig(path, bbox_inches="tight")
    buffer = io.BytesIO()
    plt.savefig(buffer, bbox_inches="tight")
    plt.close()

    return PIL.Image.open(buffer)


def draw_batch_density(
    images,
    path: Path = repo_root / "img/images_density.png",
    fig_height: float = 10,
    show=False,
):
    """Show a batch of images averaged over the batch dimension.
    Args:
        images: A tensor of shape (N, C, H, W) or (N, H, W).
        path: The path to save the image to
        fig_height: The height of the figure in inches
        show: Whether to show the image
    Returns:
        None
    """
    _, ax = plt.subplots(figsize=(fig_height, fig_height))
    ax.imshow(images.mean(axis=0), cmap="Greys_r", interpolation="nearest")
    ax.axis("off")
    path.parent.mkdir(parents=True, exist_ok=True)
    plt.savefig(path, bbox_inches="tight", pad_inches=0)
    if show:
        plt.show()
    plt.close()


def draw_shapes(
    path: Path = repo_root / "img/shapes.png",
    nrows: int = 5,
    ncols: int = 12,
    fig_height: float = 10,
    img_size: int = 128,
    fg_color: str = "whitesmoke",
    bg_color: str = "black",
    seed: int = 0,
    fill_shape: bool = True,
    debug: bool = False,
):
    """Plot an n x n grid of random shapes.
    Args:
<<<<<<< HEAD
        path: The path to save the image to
        nrows: The number of rows in the grid
        ncols: The number of columns in the grid
        fig_height: The height of the figure in inches
        img_size: The size of the image in pixels
        fg_color: The color of the shape
        bg_color: The color of the background plot area
        seed: The random seed
        fill_shape: Whether to fill the shapes
=======
        path: The path to save the image to.
        nrows: The number of rows in the grid.
        ncols: The number of columns in the grid.
        fig_height: The height of the figure in inches.
        img_size: The size of the image in pixels.
        fg_color: The color of the shape.
        bg_color: The color of the background plot area.
        seed: The random seed to use.
        fill_shape: Whether to fill the shape or just draw the outline.
        debug: Whether to draw additional debug info.
>>>>>>> 9a658a70
    Returns:
        None
    """
    np.random.seed(seed)
    fig, axes = plt.subplots(
        nrows=nrows,
        ncols=ncols,
        figsize=(ncols / nrows * fig_height, fig_height),
        layout="tight",
        subplot_kw={"aspect": 1.0},
        facecolor=bg_color,
    )
    fig.tight_layout()
    dataset = InfiniteDSprites(img_size=img_size)
    if not isinstance(axes, np.ndarray):
        axes = np.array([axes])
    for ax in axes.flat:
        shape = dataset.generate_shape()
        ax.axis("off")
        if fill_shape:
            latents = Latents(
                color=colors.to_rgb(fg_color),
                shape=shape,
                scale=1.0,
                orientation=0.0,
                position_x=0.5,
                position_y=0.5,
            )
            img = dataset.draw(latents, channels_first=False, debug=debug)
            ax.imshow(img, cmap="Greys_r", aspect="equal")
        else:
            ax.plot(shape[0], shape[1], color=fg_color)

    path.parent.mkdir(parents=True, exist_ok=True)
    plt.savefig(path)


<<<<<<< HEAD
def draw_smooth_shapes(
    path: Path = repo_root / "img/smooth_shapes.gif",
    nrows: int = 5,
    ncols: int = 11,
    fig_height: float = 10,
    img_size: int = 256,
    bg_color="white",
    num_shapes: int = 10,
    duration_per_shape: int = 2,
    fps: int = 60,
    seed: int = 0,
):
    """Smoothly interpolate between shapes and colors.
    Args:
        path: The path to save the animation to
        nrows: The number of rows in the grid
        ncols: The number of columns in the grid
        fig_height: The height of the figure in inches
        img_size: The size of the image in pixels
        bg_color: The color of the background plot area
        num_shapes: The number of shapes to interpolate between
        duration_per_shape: The number of seconds per shape transition
        fps: The number of frames per second
        seed: The random seed
    """
    np.random.seed(seed)
    dataset = InfiniteDSprites(img_size=img_size, color_range=COLORS)
    colors = [
        [dataset.sample_latents().color for _ in range(num_shapes)]
        for _ in range(nrows * ncols)
    ]
    shapes = [
        [dataset.generate_shape() for _ in range(num_shapes)]
        for _ in range(nrows * ncols)
    ]
    shape_sequences = interpolate(shapes, num_frames=fps * duration_per_shape)
    color_sequences = interpolate(colors, num_frames=fps * duration_per_shape)

    frames = [
        [
            dataset.draw(
                Latents(
                    shape=shape,
                    color=color,
                    scale=0.7,
                    orientation=0.8,
                    position_x=0.5,
                    position_y=0.5,
                ),
                channels_first=False,
            )
            for shape, color in zip(shape_sequence, color_sequence)
        ]
        for shape_sequence, color_sequence in zip(shape_sequences, color_sequences)
    ]
    save_animation(path, frames, nrows, ncols, fig_height, bg_color, fps)


def interpolate(values, num_frames):
    """Interpolate between a sequence of values."""
    sequences = []
    for value in values:
        value.append(value[0])
        sequence = []
        for start, end in zip(value[:-1], value[1:]):
            sequence.extend(np.linspace(start, end, num_frames))
        sequences.append(sequence)

    return zip(*sequences)


=======
>>>>>>> 9a658a70
def draw_shapes_animated(
    path: Path = repo_root / "img/shapes.gif",
    nrows: int = 5,
    ncols: int = 12,
    fig_height: float = 10,
    img_size: int = 256,
    bg_color: str = "white",
    duration: int = 8,
    fps: int = 60,
    factor: str = None,
    seed: int = 0,
    debug: bool = False,
):
    """Create an animated GIF showing a grid of shapes undergoing transformations.
    Args:
        path: The path to save the image to.
        nrows: The number of rows in the grid.
        ncols: The number of columns in the grid.
        fig_height: The height of the figure in inches.
        img_size: The size of the image in pixels.
        bg_color: The color of the background plot area.
        duration: The duration of the animation in seconds.
        fps: The number of frames per second.
        factor: The factor to vary. If None, all factors are varied.
        seed: The random seed.
        debug: Whether to draw additional debug info.
    Returns:
        None
    """
    np.random.seed(seed)
    num_frames = fps * duration
    dataset = InfiniteDSprites(
        img_size=img_size,
        color_range=COLORS,
        scale_range=np.linspace(0.0, 1.5, num_frames // 4),
        orientation_range=np.linspace(0.0, 2 * np.pi, num_frames // 4),
        position_x_range=np.linspace(0.0, 1.0, num_frames // 4),
        position_y_range=np.linspace(0.0, 1.0, num_frames // 4),
    )
    shapes = [dataset.generate_shape() for _ in range(nrows * ncols)]
    colors = [dataset.sample_latents().color for _ in range(nrows * ncols)]
    if factor is None:
        factors = generate_multi_factor_sequence(dataset)
    else:
        path = path.with_stem(f"{path.stem}_{factor}")
        factors = generate_single_factor_sequence(dataset, factor)

    frames = [
        [
            dataset.draw(
                Latents(color, shape, scale, orientation, position_x, position_y),
                channels_first=False,
                debug=debug,
            )
            for shape, color in zip(shapes, colors)
        ]
        for scale, orientation, position_x, position_y in zip(*factors)
    ]
    save_animation(path, frames, nrows, ncols, fig_height, bg_color, fps)


def generate_multi_factor_sequence(dataset):
    """Generate a sequence of factors that can be used to animate a shape.
    Args:
        dataset: The dataset to generate the factors for.
    Returns:
        A tuple of factor value sequences representing a smooth animation.
    """
    scale_range, orientation_range, position_x_range, position_y_range = (
        dataset.ranges["scale"],
        dataset.ranges["orientation"],
        dataset.ranges["position_x"],
        dataset.ranges["position_y"],
    )
    length = (
        len(scale_range)
        + len(orientation_range)
        + len(position_x_range)
        + len(position_y_range)
    )
    scales, orientations, positions_x, positions_y = (
        np.zeros(length),
        np.zeros(length),
        np.zeros(length),
        np.zeros(length),
    )

    start = 0
    scales[start : len(scale_range)] = scale_range
    scales[len(scale_range) :] = scale_range[-1]

    start = len(scale_range)
    orientations[start : start + len(orientation_range)] = orientation_range
    orientations[start + len(orientation_range) :] = orientation_range[-1]

    start = len(scale_range) + len(orientation_range)
    positions_x[start : start + len(position_x_range)] = position_x_range
    positions_x[start + len(position_x_range) :] = position_x_range[-1]

    start = len(scale_range) + len(orientation_range) + len(position_x_range)
    positions_y[start : start + len(position_y_range)] = position_y_range
    positions_y[start + len(position_y_range) :] = position_y_range[-1]
    return scales, orientations, positions_x, positions_y


def generate_single_factor_sequence(dataset, factor):
    """Generate a smooth progression of a single factor."""
    length = 2 * len(dataset.ranges[factor])
    factors = {
        "scale": np.ones(length) * 0.8,
        "orientation": np.ones(length) * 0.0,
        "position_x": np.ones(length) * 0.5,
        "position_y": np.ones(length) * 0.5,
    }
    factors[factor][: length // 2] = dataset.ranges[factor]
    factors[factor][length // 2 :] = dataset.ranges[factor][::-1]
    return (
        factors["scale"],
        factors["orientation"],
        factors["position_x"],
        factors["position_y"],
    )


def draw_shape_interpolation(
    path: Path = repo_root / "img/smooth_shapes.gif",
    nrows: int = 5,
    ncols: int = 12,
    fig_height: float = 10,
    img_size: int = 256,
    bg_color="white",
    num_shapes: int = 10,
    duration_per_shape: int = 2,
    fps: int = 60,
    seed: int = 0,
):
    """Smoothly interpolate between shapes and colors.
    Args:
        path: The path to save the animation to.
        nrows: The number of rows in the grid.
        ncols: The number of columns in the grid.
        fig_height: The height of the figure in inches.
        img_size: The size of the image in pixels.
        bg_color: The color of the background plot area.
        num_shapes: The number of shapes to interpolate between.
        duration_per_shape: The number of seconds per shape transition.
        fps: The number of frames per second.
        seed: The random seed.
    """
    np.random.seed(seed)
    dataset = InfiniteDSprites(img_size=img_size, color_range=COLORS)
    colors = [
        [dataset.sample_latents().color for _ in range(num_shapes)]
        for _ in range(nrows * ncols)
    ]
    shapes = [
        [dataset.generate_shape() for _ in range(num_shapes)]
        for _ in range(nrows * ncols)
    ]
    shape_sequences = interpolate(shapes, num_frames=fps * duration_per_shape)
    color_sequences = interpolate(colors, num_frames=fps * duration_per_shape)

    frames = [
        [
            dataset.draw(
                Latents(
                    shape=shape,
                    color=color,
                    scale=1.0,
                    orientation=0.0,
                    position_x=0.5,
                    position_y=0.5,
                ),
                channels_first=False,
            )
            for shape, color in zip(shape_sequence, color_sequence)
        ]
        for shape_sequence, color_sequence in zip(shape_sequences, color_sequences)
    ]
    save_animation(path, frames, nrows, ncols, fig_height, bg_color, fps)


def interpolate(values, num_frames):
    """Interpolate between a sequence of values."""
    sequences = []
    for value in values:
        value.append(value[0])
        sequence = []
        for start, end in zip(value[:-1], value[1:]):
            sequence.extend(np.linspace(start, end, num_frames))
        sequences.append(sequence)

    return zip(*sequences)


def draw_orientation_normalization(
    path: Path = repo_root / "img/orientation_normalization.gif",
    nrows: int = 5,
    ncols: int = 12,
    fig_height: float = 10,
    img_size: int = 256,
    bg_color: str = "white",
    duration: int = 6,
    fps: int = 60,
    seed: int = 0,
):
    """Create an animated GIF showing a grid of shapes undergoing orientation normalization.
    Args:
        path: The path to save the image to.
        nrows: The number of rows in the grid.
        ncols: The number of columns in the grid.
        fig_height: The height of the figure in inches.
        img_size: The size of the image in pixels.
        bg_color: The color of the background plot area.
        duration: The duration of the animation in seconds.
        fps: The number of frames per second.
        seed: The random seed.
    Returns:
        None
    """
    np.random.seed(seed)
    num_frames = fps * duration
    num_shapes = nrows * ncols

    dataset = InfiniteDSprites(
        img_size=img_size,
        color_range=["snow"],
        orientation_range=np.linspace(0.2 * np.pi, 1.8 * np.pi, 32),
    )

    start_latents = [dataset.sample_latents() for _ in range(num_shapes)]
    sequence = []
    for latent in start_latents:
        latents = [
            Latents(
                color=latent.color,
                shape=latent.shape,
                scale=scale,
                orientation=orientation,
                position_x=position_x,
                position_y=position_y,
            )
            for scale, orientation, position_x, position_y in generate_normalization_sequence(
                latent, num_frames
            )
        ]
        sequence.append(latents)
    sequence = list(zip(*sequence))  # transpose the nested list

    frames = [
        [dataset.draw(latent, channels_first=False) for latent in latents]
        for latents in sequence
    ]
    save_animation(path, frames, nrows, ncols, fig_height, bg_color, fps)


def generate_normalization_sequence(latent, num_frames):
    """Generate a sequence of factors"""
    scales, orientations, positions_x, positions_y = (
        2.0 * np.ones(num_frames),
        latent.orientation * np.ones(num_frames),
        0.5 * np.ones(num_frames),
        0.5 * np.ones(num_frames),
    )
    chunk = num_frames // 4

    if latent.orientation <= np.pi:
        orientations[:chunk] = np.linspace(latent.orientation, 0.0, chunk)
        orientations[2 * chunk : 3 * chunk] = np.linspace(
            0.0, latent.orientation, chunk
        )
    else:
        orientations[:chunk] = np.linspace(latent.orientation, 2 * np.pi, chunk)
        orientations[2 * chunk : 3 * chunk] = np.linspace(
            2 * np.pi, latent.orientation, chunk
        )
    orientations[chunk : 2 * chunk] = 0.0
    orientations[3 * chunk :] = latent.orientation

    return zip(scales, orientations, positions_x, positions_y)


def save_animation(path, frames, nrows, ncols, fig_height, bg_color, fps):
    """Save an animation to a GIF file."""
    path.parent.mkdir(parents=True, exist_ok=True)
    with imageio.get_writer(path, mode="I", fps=fps) as writer:
        for frame in tqdm(frames):
            _, axes = plt.subplots(
                nrows,
                ncols,
                figsize=(ncols / nrows * fig_height, fig_height),
                layout="tight",
                subplot_kw={"aspect": 1.0},
                facecolor=bg_color,
            )
            buffer = io.BytesIO()
            if not isinstance(axes, np.ndarray):
                axes = np.array([axes])

            for ax, image in zip(axes.flat, frame):
                ax.axis("off")
                ax.imshow(image)
            plt.savefig(buffer, format="png")
            plt.close()
            writer.append_data(imageio.imread(buffer))  # type: ignore


def draw_analogy_task(
    path: Path = repo_root / "img/analogy.png", fig_height: float = 10
):
    """Draw an example of the analogy task.
    Args:
        fig_height: The height of the figure in inches.
    Returns:
        None
    """
    dataset = InfiniteDSpritesAnalogies(img_size=512)
    image = next(iter(dataset))
    _, axes = plt.subplots(
        nrows=1,
        ncols=1,
        figsize=(fig_height, fig_height),
        subplot_kw={"aspect": 1.0},
        layout="tight",
    )
    axes.axis("off")
    axes.imshow(image)
    path.parent.mkdir(parents=True, exist_ok=True)
    plt.savefig(path, bbox_inches="tight", pad_inches=0.0)


def draw_hard_analogy_task(
    path: Path = repo_root / "img/hard_analogy.png", fig_height: float = 10
):
    """Draw an example of the hard analogy task.
    Args:
        fig_height: The height of the figure in inches.
    Returns:
        None
    """
    dataset = InfiniteDSprites(img_size=256)
    latents_reference_source = dataset.sample_latents()
    latents_reference_target = dataset.sample_latents()._replace(
        shape=latents_reference_source.shape
    )
    latents_query_source = dataset.sample_latents()
    latents_query_target = latents_query_source

    for latent in ["scale", "orientation", "position_x", "position_y"]:
        delta = latents_reference_target[latent] - latents_reference_source[latent]
        latent_range = dataset.ranges[latent]
        range_min, range_max = latent_range.min(), latent_range.max()
        new_value = latents_query_source[latent] + delta
        new_value = range_min + (new_value - range_min) % (range_max - range_min)
        latents_query_target = latents_query_target._replace(**{latent: new_value})

    # draw the images on a single grid
    images = [
        dataset.draw(latents_reference_source),
        dataset.draw(latents_reference_target),
        dataset.draw(latents_query_source),
        dataset.draw(latents_query_target),
    ]
    _, axes = plt.subplots(
        nrows=2,
        ncols=2,
        figsize=(fig_height, fig_height),
        subplot_kw={"aspect": 1.0},
        layout="tight",
    )
    for ax, img in zip(axes.flat, images):
        ax.axis("off")
        ax.imshow(img)
    path.parent.mkdir(parents=True, exist_ok=True)
    plt.savefig(path, bbox_inches="tight", pad_inches=0)
    plt.close()<|MERGE_RESOLUTION|>--- conflicted
+++ resolved
@@ -173,7 +173,6 @@
 ):
     """Plot an n x n grid of random shapes.
     Args:
-<<<<<<< HEAD
         path: The path to save the image to
         nrows: The number of rows in the grid
         ncols: The number of columns in the grid
@@ -181,20 +180,9 @@
         img_size: The size of the image in pixels
         fg_color: The color of the shape
         bg_color: The color of the background plot area
-        seed: The random seed
-        fill_shape: Whether to fill the shapes
-=======
-        path: The path to save the image to.
-        nrows: The number of rows in the grid.
-        ncols: The number of columns in the grid.
-        fig_height: The height of the figure in inches.
-        img_size: The size of the image in pixels.
-        fg_color: The color of the shape.
-        bg_color: The color of the background plot area.
-        seed: The random seed to use.
-        fill_shape: Whether to fill the shape or just draw the outline.
-        debug: Whether to draw additional debug info.
->>>>>>> 9a658a70
+        seed: The random seed to use
+        fill_shape: Whether to fill the shape or just draw the outline
+        debug: Whether to draw additional debug info
     Returns:
         None
     """
@@ -232,80 +220,6 @@
     plt.savefig(path)
 
 
-<<<<<<< HEAD
-def draw_smooth_shapes(
-    path: Path = repo_root / "img/smooth_shapes.gif",
-    nrows: int = 5,
-    ncols: int = 11,
-    fig_height: float = 10,
-    img_size: int = 256,
-    bg_color="white",
-    num_shapes: int = 10,
-    duration_per_shape: int = 2,
-    fps: int = 60,
-    seed: int = 0,
-):
-    """Smoothly interpolate between shapes and colors.
-    Args:
-        path: The path to save the animation to
-        nrows: The number of rows in the grid
-        ncols: The number of columns in the grid
-        fig_height: The height of the figure in inches
-        img_size: The size of the image in pixels
-        bg_color: The color of the background plot area
-        num_shapes: The number of shapes to interpolate between
-        duration_per_shape: The number of seconds per shape transition
-        fps: The number of frames per second
-        seed: The random seed
-    """
-    np.random.seed(seed)
-    dataset = InfiniteDSprites(img_size=img_size, color_range=COLORS)
-    colors = [
-        [dataset.sample_latents().color for _ in range(num_shapes)]
-        for _ in range(nrows * ncols)
-    ]
-    shapes = [
-        [dataset.generate_shape() for _ in range(num_shapes)]
-        for _ in range(nrows * ncols)
-    ]
-    shape_sequences = interpolate(shapes, num_frames=fps * duration_per_shape)
-    color_sequences = interpolate(colors, num_frames=fps * duration_per_shape)
-
-    frames = [
-        [
-            dataset.draw(
-                Latents(
-                    shape=shape,
-                    color=color,
-                    scale=0.7,
-                    orientation=0.8,
-                    position_x=0.5,
-                    position_y=0.5,
-                ),
-                channels_first=False,
-            )
-            for shape, color in zip(shape_sequence, color_sequence)
-        ]
-        for shape_sequence, color_sequence in zip(shape_sequences, color_sequences)
-    ]
-    save_animation(path, frames, nrows, ncols, fig_height, bg_color, fps)
-
-
-def interpolate(values, num_frames):
-    """Interpolate between a sequence of values."""
-    sequences = []
-    for value in values:
-        value.append(value[0])
-        sequence = []
-        for start, end in zip(value[:-1], value[1:]):
-            sequence.extend(np.linspace(start, end, num_frames))
-        sequences.append(sequence)
-
-    return zip(*sequences)
-
-
-=======
->>>>>>> 9a658a70
 def draw_shapes_animated(
     path: Path = repo_root / "img/shapes.gif",
     nrows: int = 5,
@@ -444,16 +358,16 @@
 ):
     """Smoothly interpolate between shapes and colors.
     Args:
-        path: The path to save the animation to.
-        nrows: The number of rows in the grid.
-        ncols: The number of columns in the grid.
-        fig_height: The height of the figure in inches.
-        img_size: The size of the image in pixels.
-        bg_color: The color of the background plot area.
-        num_shapes: The number of shapes to interpolate between.
-        duration_per_shape: The number of seconds per shape transition.
-        fps: The number of frames per second.
-        seed: The random seed.
+        path: The path to save the animation to
+        nrows: The number of rows in the grid
+        ncols: The number of columns in the grid
+        fig_height: The height of the figure in inches
+        img_size: The size of the image in pixels
+        bg_color: The color of the background plot area
+        num_shapes: The number of shapes to interpolate between
+        duration_per_shape: The number of seconds per shape transition
+        fps: The number of frames per second
+        seed: The random seed
     """
     np.random.seed(seed)
     dataset = InfiniteDSprites(img_size=img_size, color_range=COLORS)
