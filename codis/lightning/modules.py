--- conflicted
+++ resolved
@@ -102,12 +102,8 @@
     def test_step(self, batch, batch_idx):
         """Perform a test step."""
         loss = self._step(batch)
-<<<<<<< HEAD
         self.log(f"loss_test_task_{self._task_id}", loss)
-=======
-        self.log(f"loss_task_{self._task_id}", loss)
         return loss
->>>>>>> 8430ea1c
 
     def _step(self, batch):
         """Perform a training or validation step."""
