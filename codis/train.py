"""Training script."""
import os
from collections import defaultdict

import hydra
import numpy as np
import torch
<<<<<<< HEAD
import wandb
from avalanche.models import SimpleCNN, SimpleMLP
from avalanche.training.supervised import EWC, GEM, GDumb, LwF, Naive, Replay
=======
from hydra.utils import instantiate
from lightning.pytorch import Trainer
from lightning.pytorch.loggers import WandbLogger
>>>>>>> b657cfff
from omegaconf import DictConfig, OmegaConf
from torch.utils.data import DataLoader, Dataset, random_split

from codis.data import (
    ContinualDSpritesMap,
    InfiniteDSprites,
    Latents,
    RandomDSpritesMap,
)
from codis.lightning.callbacks import LoggingCallback, VisualizationCallback
from codis.lightning.modules import (
    LightningBetaVAE,
    SpatialTransformer,
    SpatialTransformerGF,
    SupervisedVAE,
)
from codis.utils import grouper

torch.set_float32_matmul_precision("medium")


@hydra.main(config_path="../configs", config_name="main", version_base=None)
def train(cfg: DictConfig) -> None:
    """Train the model in a continual learning setting."""
    shapes = [
        InfiniteDSprites().generate_shape()
        for _ in range(cfg.dataset.tasks * cfg.dataset.shapes_per_task)
    ]
    shape_ids = range(len(shapes))
    model = build_model(cfg)
    canonical_images = generate_canonical_images(shapes, img_size=cfg.dataset.img_size)
    random_images = generate_random_images(shapes, img_size=cfg.dataset.img_size)
    callbacks = build_callbacks(cfg, canonical_images, random_images)
    config = OmegaConf.to_container(cfg, resolve=True, throw_on_missing=True)
    config["job_id"] = os.environ.get("SLURM_JOB_ID")
    trainer = instantiate(cfg.trainer, callbacks=callbacks, logger={"config": config})

    test_dataset = None
    if cfg.training.mode == "continual":
        for task_id, (task_shapes, task_shape_ids, task_exemplars) in enumerate(
            zip(
                grouper(cfg.dataset.shapes_per_task, shapes),
                grouper(cfg.dataset.shapes_per_task, shape_ids),
                grouper(cfg.dataset.shapes_per_task, canonical_images),
            )
        ):
            train_dataset, val_dataset, task_test_dataset = build_continual_datasets(
                cfg, task_shapes, task_shape_ids
            )
            train_loader = build_dataloader(cfg, train_dataset)
            val_loader = build_dataloader(cfg, val_dataset, shuffle=False)

            test_dataset = update_test_dataset(cfg, test_dataset, task_test_dataset)
            test_loader = build_dataloader(cfg, test_dataset)  # shuffle for vis

            if cfg.model in ["stn", "stn_gf", "vae"]:
                model.task_id = task_id
                for exemplar in task_exemplars:
                    model.add_exemplar(exemplar)
                trainer.fit(model, train_loader, val_loader)
                trainer.fit_loop.max_epochs += cfg.training.max_epochs
                trainer.test(model, test_loader)
                del train_dataset, val_dataset, task_test_dataset
                del train_loader, val_loader, test_loader

    elif cfg.training.mode == "joint":
        model.task_id = 0
        if model.has_buffer:
            for exemplar in canonical_images:
                model.add_exemplar(exemplar)
        train_loader, val_loader, test_loader = build_joint_data_loaders(cfg, shapes)
        trainer.fit(model, train_loader, val_loader)
        trainer.test(model, test_loader)
    wandb.finish()


def generate_canonical_images(shapes, img_size):
    """Generate a batch of exemplars for training and visualization."""
    dataset = InfiniteDSprites(img_size=img_size)
    return [
        dataset.draw(
            Latents(
                color=(1.0, 1.0, 1.0),
                shape=shape,
                shape_id=None,
                scale=1.0,
                orientation=0.0,
                position_x=0.5,
                position_y=0.5,
            )
        )
        for shape in shapes
    ]


def generate_random_images(shapes, img_size, n=25):
    """Generate a batch of images for visualization."""
    dataset = InfiniteDSprites(img_size=img_size, shapes=shapes)
    return [dataset.draw(dataset.sample_latents()) for _ in range(n)]


def build_dataloader(cfg: DictConfig, dataset, shuffle=True):
    """Prepare a data loader."""
    return DataLoader(
        dataset,
        batch_size=cfg.dataset.batch_size,
        num_workers=cfg.dataset.num_workers,
        shuffle=shuffle,
    )


def build_model(cfg: DictConfig):
    """Prepare the appropriate model."""
    if cfg.model.name == "vae":
        vae = LightningBetaVAE(
            img_size=cfg.dataset.img_size,
            latent_dim=cfg.model.latent_dim,
            beta=cfg.model.beta,
            lr=cfg.training.lr,
        )
        model = SupervisedVAE(
            vae=vae,
            gamma=cfg.model.gamma,
            factors_to_regress=cfg.model.factors_to_regress,
        )
    elif cfg.model.name == "stn":
        model = SpatialTransformer(
            img_size=cfg.dataset.img_size,
            in_channels=cfg.dataset.num_channels,
            channels=cfg.model.channels,
            gamma=cfg.model.gamma,
            lr=cfg.training.lr,
            factors_to_regress=cfg.model.factors_to_regress,
        )
    elif cfg.model.name == "stn_gf":
        model = SpatialTransformerGF(
            img_size=cfg.dataset.img_size,
            in_channels=cfg.dataset.num_channels,
            channels=cfg.model.channels,
            gamma=cfg.model.gamma,
            lr=cfg.training.lr,
        )
    else:
        raise ValueError(f"Unknown model {cfg.model.name}.")
    return model


def build_callbacks(cfg: DictConfig, canonical_images: list, random_images: list):
    """Prepare the appropriate callbacks."""
    callbacks = []
    callback_names = cfg.model.callbacks
    if "logging" in callback_names:
        callbacks.append(LoggingCallback())
    if "visualization" in callback_names:
        callbacks.append(VisualizationCallback(canonical_images, random_images))
    return callbacks


def build_continual_datasets(cfg: DictConfig, shapes: list, shape_ids: list):
    """Build data loaders for a class-incremental continual learning scenario."""
    n = cfg.dataset.factor_resolution
    scale_range = np.linspace(0.5, 1.0, n)
    orientation_range = np.linspace(0, 2 * np.pi * (n / (n + 1)), n)
    position_x_range = np.linspace(0, 1, n)
    position_y_range = np.linspace(0, 1, n)

    dataset = ContinualDSpritesMap(
        img_size=cfg.dataset.img_size,
        shapes=shapes,
        shape_ids=shape_ids,
        scale_range=scale_range,
        orientation_range=orientation_range,
        position_x_range=position_x_range,
        position_y_range=position_y_range,
    )
    train_dataset, val_dataset, test_dataset = random_split(
        dataset,
        [
            cfg.dataset.train_split,
            cfg.dataset.val_split,
            cfg.dataset.test_split,
        ],
    )
    return train_dataset, val_dataset, test_dataset


def update_test_dataset(
    cfg: DictConfig,
    test_dataset: Dataset,
    task_test_dataset: Dataset,
):
    """Update the test dataset keeping it class-balanced."""
    samples_per_shape = cfg.dataset.test_dataset_size // (
        cfg.dataset.tasks * cfg.dataset.shapes_per_task
    )
    class_indices = defaultdict(list)
    for i, (_, factors) in enumerate(task_test_dataset):
        class_indices[factors.shape_id].append(i)
    subset_indices = []
    for indices in class_indices.values():
        subset_indices.extend(np.random.choice(indices, samples_per_shape))

    task_data = np.array(task_test_dataset.data)[subset_indices]
    task_targets = np.array(task_test_dataset.targets)[subset_indices]
    test_dataset.data = np.concatenate((task_test_dataset.data, task_data), axis=0)
    test_dataset.targets = np.concatenate(
        (task_test_dataset.targets, task_targets), axis=0
    )
    return test_dataset


# def update_test_dataset_old(
#    cfg: DictConfig,
#    test_dataset: Dataset,
#    task_test_dataset: Dataset,
# ):
#    """Update the test dataset keeping it class-balanced."""
#    samples_per_shape = cfg.dataset.test_dataset_size // (
#        cfg.dataset.tasks * cfg.dataset.shapes_per_task
#    )
#    class_indices = defaultdict(list)
#    for i, (_, factors) in enumerate(task_test_dataset):
#        class_indices[factors.shape_id].append(i)
#    subset_indices = []
#    for indices in class_indices.values():
#        subset_indices.extend(np.random.choice(indices, samples_per_shape))
#    subset = Subset(task_test_dataset, subset_indices)
#    if test_dataset is None:
#        test_dataset = subset
#    else:
#        test_dataset = ConcatDataset([test_dataset, subset])
#
#    return test_dataset


def build_joint_data_loaders(cfg: DictConfig, shapes):
    """Build data loaders for a joint training scenario."""
    scale_range = np.linspace(0.5, 1.5, cfg.dataset.factor_resolution)
    orientation_range = np.linspace(0, 2 * np.pi, cfg.dataset.factor_resolution)
    position_x_range = np.linspace(0, 1, cfg.dataset.factor_resolution)
    position_y_range = np.linspace(0, 1, cfg.dataset.factor_resolution)

    dataset = RandomDSpritesMap(
        img_size=cfg.dataset.img_size,
        shapes=shapes,
        dataset_size=cfg.dataset.train_dataset_size,
        scale_range=scale_range,
        orientation_range=orientation_range,
        position_x_range=position_x_range,
        position_y_range=position_y_range,
    )
    train_dataset, val_dataset = random_split(dataset, [0.95, 0.05])
    train_loader = DataLoader(
        train_dataset,
        batch_size=cfg.dataset.batch_size,
        num_workers=cfg.dataset.num_workers,
        shuffle=True,
    )
    val_loader = DataLoader(
        val_dataset,
        batch_size=cfg.dataset.batch_size,
        num_workers=cfg.dataset.num_workers,
    )

    test_shapes = [
        InfiniteDSprites().generate_shape() for _ in range(cfg.dataset.num_test_shapes)
    ]
    test_dataset = RandomDSpritesMap(
        img_size=cfg.dataset.img_size,
        shapes=test_shapes,
        dataset_size=cfg.dataset.test_dataset_size,
        scale_range=scale_range,
        orientation_range=orientation_range,
        position_x_range=position_x_range,
        position_y_range=position_y_range,
    )
    test_loader = DataLoader(
        test_dataset,
        batch_size=cfg.dataset.batch_size,
        num_workers=cfg.dataset.num_workers,
    )

    return train_loader, val_loader, test_loader


if __name__ == "__main__":
    train()<|MERGE_RESOLUTION|>--- conflicted
+++ resolved
@@ -5,15 +5,10 @@
 import hydra
 import numpy as np
 import torch
-<<<<<<< HEAD
 import wandb
 from avalanche.models import SimpleCNN, SimpleMLP
 from avalanche.training.supervised import EWC, GEM, GDumb, LwF, Naive, Replay
-=======
 from hydra.utils import instantiate
-from lightning.pytorch import Trainer
-from lightning.pytorch.loggers import WandbLogger
->>>>>>> b657cfff
 from omegaconf import DictConfig, OmegaConf
 from torch.utils.data import DataLoader, Dataset, random_split
 
